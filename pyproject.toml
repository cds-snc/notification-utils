[tool.black]
line-length = 130
target-version = ['py37', 'py38', 'py39', 'py310']
include = '(notifications_utils|tests)/.*\.pyi?$'

[tool.poetry]
name = "notifications-utils"
<<<<<<< HEAD
version = "50.1.7"
=======
version = "50.1.8"
>>>>>>> 57726137
description = "Shared python code for Notification - Provides logging utils etc."
authors = ["Canadian Digital Service"]
license = "MIT license"
readme = "README.md"
packages = []

[build-system]
requires = ["poetry>=1.3.2"]
build-backend = "poetry.core.masonry.api"

[tool.poetry.dependencies]
python = "~3.10"
bleach = "3.3.1"
cachetools = "4.2.4"
mistune = "0.8.4"
requests = "2.28.2"
python-json-logger = "2.0.7"
Flask = "2.2.3"
ordered-set = "4.1.0"
markupsafe = "2.1.2"
Jinja2 = "^3.0.0"
statsd = "3.3.0"
Flask-Redis = "0.4.0"
PyYAML = "5.4.1"
phonenumbers = "8.13.7"
pytz = "2021.3"
smartypants = "2.0.1"
pypdf2 = "1.28.6"
py_w3c = "0.3.1"
# required by both api and admin
awscli = "1.27.86"
boto3 = "1.26.86"
werkzeug = "2.2.3"
itsdangerous = "2.1.2"

[tool.poetry.group.test.dependencies]
pytest = "7.2.2"
pytest-mock = "3.10.0"
pytest-cov = "2.12.1"
pytest-xdist = "2.5.0"
freezegun = "1.2.2"
requests-mock = "1.10.0"
flake8 = "3.9.2"
flake8-print = "4.0.1"
mypy = "0.991"
black = "22.12.0"
click = "8.1.3"
types-python-dateutil = "2.8.19.10"
types-PyYAML = "6.0.12.8"
types-pytz = "2022.7.1.2"
types-bleach = "5.0.3.1"
types-cachetools = "5.3.0.4"
types-redis = "4.5.1.4"
types-requests = "2.28.11.15"<|MERGE_RESOLUTION|>--- conflicted
+++ resolved
@@ -5,11 +5,7 @@
 
 [tool.poetry]
 name = "notifications-utils"
-<<<<<<< HEAD
-version = "50.1.7"
-=======
-version = "50.1.8"
->>>>>>> 57726137
+version = "50.1.9"
 description = "Shared python code for Notification - Provides logging utils etc."
 authors = ["Canadian Digital Service"]
 license = "MIT license"

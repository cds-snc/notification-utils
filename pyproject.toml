--- conflicted
+++ resolved
@@ -5,11 +5,7 @@
 
 [tool.poetry]
 name = "notifications-utils"
-<<<<<<< HEAD
-version = "52.1.10"
-=======
-version = "52.2.2"
->>>>>>> 578b4147
+version = "52.2.3"
 description = "Shared python code for Notification - Provides logging utils etc."
 authors = ["Canadian Digital Service"]
 license = "MIT license"

[tool.black]
line-length = 130
target-version = ['py37', 'py38', 'py39', 'py310']
include = '(notifications_utils|tests)/.*\.pyi?$'

[tool.poetry]
name = "notifications-utils"
<<<<<<< HEAD
version = "52.0.8"
=======
version = "52.0.7"
>>>>>>> 1cf8eae1
description = "Shared python code for Notification - Provides logging utils etc."
authors = ["Canadian Digital Service"]
license = "MIT license"
readme = "README.md"
packages = []

[build-system]
requires = ["poetry>=1.3.2"]
build-backend = "poetry.core.masonry.api"

[tool.poetry.dependencies]
python = "~3.10"
bleach = "6.0.0"
cachetools = "4.2.4"
mistune = "0.8.4"
requests = "2.31.0"
python-json-logger = "2.0.7"
Flask = "2.3.3"
ordered-set = "4.1.0"
markupsafe = "2.1.3"
Jinja2 = "^3.0.0"
statsd = "3.3.0"
Flask-Redis = "0.4.0"
PyYAML = "5.3.1"
phonenumbers = "8.13.19"
pytz = "2021.3"
smartypants = "2.0.1"
pypdf2 = "1.28.6"
py_w3c = "0.3.1"
# required by both api and admin
awscli = "1.29.39"
boto3 = "1.28.39"
werkzeug = "2.3.7"
itsdangerous = "2.1.2"

[tool.poetry.group.test.dependencies]
pytest = "7.4.0"
pytest-mock = "3.11.1"
pytest-cov = "2.12.1"
pytest-xdist = "2.5.0"
freezegun = "1.2.2"
requests-mock = "1.11.0"
fakeredis = "^2.10.3"
flake8 = "3.9.2"
flake8-print = "4.0.1"
mypy = "1.4.1"
black = "23.7.0"
click = "8.1.7"
types-python-dateutil = "2.8.19.14"
types-PyYAML = "6.0.12.11"
types-pytz = "2022.7.1.2"
types-bleach = "5.0.3.1"
types-cachetools = "5.3.0.6"
types-redis = "4.6.0.5"
types-requests = "2.31.0.2"<|MERGE_RESOLUTION|>--- conflicted
+++ resolved
@@ -5,11 +5,7 @@
 
 [tool.poetry]
 name = "notifications-utils"
-<<<<<<< HEAD
 version = "52.0.8"
-=======
-version = "52.0.7"
->>>>>>> 1cf8eae1
 description = "Shared python code for Notification - Provides logging utils etc."
 authors = ["Canadian Digital Service"]
 license = "MIT license"

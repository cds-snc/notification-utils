--- conflicted
+++ resolved
@@ -1,10 +1,6 @@
 [tool.poetry]
 name = "notifications-utils"
-<<<<<<< HEAD
-version = "53.0.3"
-=======
 version = "53.1.0"
->>>>>>> ec2de5f2
 description = "Shared python code for Notification - Provides logging utils etc."
 authors = ["Canadian Digital Service"]
 license = "MIT license"

--- conflicted
+++ resolved
@@ -1,10 +1,6 @@
 [tool.poetry]
 name = "notifications-utils"
-<<<<<<< HEAD
 version = "53.2.13"
-=======
-version = "53.2.12"
->>>>>>> 5a38c25e
 description = "Shared python code for Notification - Provides logging utils etc."
 authors = ["Canadian Digital Service"]
 license = "MIT license"

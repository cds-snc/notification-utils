[tool.poetry]
name = "notifications-utils"
<<<<<<< HEAD
version = "52.4.1"
=======
version = "53.0.2"
>>>>>>> 568d8731
description = "Shared python code for Notification - Provides logging utils etc."
authors = ["Canadian Digital Service"]
license = "MIT license"
readme = "README.md"
packages = []

[build-system]
requires = ["poetry-core>=1.3.2"]
build-backend = "poetry.core.masonry.api"

[tool.poetry.dependencies]
python = "~3.12.7"
# required by both api and admin
awscli = "1.33.35"
bleach = "6.1.0"
boto3 = "1.34.153"
cachetools = "4.2.4"

# Pinned dependencies
certifi = "^2024.0.0"        # pinned for security reasons: https://github.com/cds-snc/notification-utils/security/dependabot/22
cryptography = "^43.0.0"     # https://github.com/cds-snc/notification-utils/security/dependabot/31
Flask = "2.3.3"
Flask-Redis = "0.4.0"
itsdangerous = "2.2.0"
Jinja2 = "^3.0.0"
markupsafe = "2.1.5"
mistune = "0.8.4"
ordered-set = "4.1.0"
phonenumbers = "8.13.44"
pre-commit = "^3.8.0"
py_w3c = "0.3.1"
pypdf2 = "1.28.6"
python-json-logger = "2.0.7"
pytz = "2021.3"
PyYAML = "6.0.1"
requests = "2.32.2"
smartypants = "2.0.1"
statsd = "3.3.0"
werkzeug = "3.0.4"

[tool.poetry.group.test.dependencies]
beautifulsoup4 = "^4.12.3"
click = "8.1.7"
fakeredis = "^2.24.1"
freezegun = "1.5.1"
mypy = "1.10.0"
pytest = "7.4.4"
pytest-cov = "2.12.1"
pytest-mock = "3.14.0"
pytest-xdist = "2.5.0"
requests-mock = "1.12.1"
ruff = "^0.8.2"
types-beautifulsoup4 = "^4.12.0.20240229"
types-bleach = "5.0.3.1"
types-cachetools = "5.5.0.20240820"
types-python-dateutil = "2.9.0.20240821"
types-pytz = "2022.7.1.2"
types-PyYAML = "6.0.12.20240724"
types-redis = "4.6.0.20240726"
types-requests = "2.32.0.20240712"

[tool.ruff]
target-version = "py310"
exclude = [
    "venv*",
    "__pycache__",
    "node_modules",
    "cache",
    "migrations",
    "build",
]
extend-include = ['(app|migrations|tests)/.*\.pyi?$']
src = ["app", "migrations", "tests"]
# Ruff formatter will wrap lines at a length of 130 characters.
line-length = 130
indent-width = 4

[tool.ruff.lint]
select = [
    # PyFlakes
    "F",
    # Pycodestyle
    "E",
    "W",
    # isort
    "I001",
    "I002",
]
ignore = ["E203", "E501", "E402"]

# Provide line length leeway for docstrings
[tool.ruff.lint.pycodestyle]
max-doc-length = 170
# Enforce doc string format? (google, numpy or pep257)
# convention = "google"

[tool.ruff.format]
# Match black formatting
# Double quotes for strings.
quote-style = "double"
# Indent with spaces, rather than tabs.
indent-style = "space"
# Respect magic trailing commas.
skip-magic-trailing-comma = false
# Automatically detect the appropriate line ending.
line-ending = "auto"<|MERGE_RESOLUTION|>--- conflicted
+++ resolved
@@ -1,10 +1,6 @@
 [tool.poetry]
 name = "notifications-utils"
-<<<<<<< HEAD
-version = "52.4.1"
-=======
-version = "53.0.2"
->>>>>>> 568d8731
+version = "53.0.3"
 description = "Shared python code for Notification - Provides logging utils etc."
 authors = ["Canadian Digital Service"]
 license = "MIT license"

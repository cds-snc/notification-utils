--- conflicted
+++ resolved
@@ -14,7 +14,7 @@
 [tool.poetry.dependencies]
 python = "~3.10.9"
 # required by both api and admin
-awscli = "1.32.100"
+awscli = "1.33.5"
 bleach = "6.1.0"
 boto3 = "1.34.100"
 cachetools = "4.2.4"
@@ -24,7 +24,7 @@
 cryptography = "^42.0.3"     # https://github.com/cds-snc/notification-utils/security/dependabot/31
 Flask = "2.3.3"
 Flask-Redis = "0.4.0"
-itsdangerous = "2.1.2"
+itsdangerous = "2.2.0"
 Jinja2 = "^3.0.0"
 markupsafe = "2.1.5"
 mistune = "0.8.4"
@@ -37,63 +37,29 @@
 PyYAML = "6.0.1"
 requests = "2.31.0"
 smartypants = "2.0.1"
-<<<<<<< HEAD
 statsd = "3.3.0"
-werkzeug = "2.3.7"
-=======
-pypdf2 = "1.28.6"
-py_w3c = "0.3.1"
-# required by both api and admin
-awscli = "1.33.5"
-boto3 = "1.34.100"
 werkzeug = "3.0.3"
-itsdangerous = "2.2.0"
-
-# Pinned dependencies
-certifi = "^2023.7.22"   # pinned for security reasons: https://github.com/cds-snc/notification-utils/security/dependabot/22
-cryptography = "^42.0.3" # https://github.com/cds-snc/notification-utils/security/dependabot/31
->>>>>>> cd8943a3
 
 [tool.poetry.group.test.dependencies]
 beautifulsoup4 = "^4.12.3"
 click = "8.1.7"
 fakeredis = "^2.10.3"
-freezegun = "1.4.0"
-mypy = "1.8.0"
+freezegun = "1.5.1"
+mypy = "1.10.0"
 pytest = "7.4.4"
-<<<<<<< HEAD
-=======
+pytest-cov = "2.12.1"
 pytest-mock = "3.14.0"
->>>>>>> cd8943a3
-pytest-cov = "2.12.1"
-pytest-mock = "3.12.0"
 pytest-xdist = "2.5.0"
-<<<<<<< HEAD
-requests-mock = "1.11.0"
+requests-mock = "1.12.1"
 ruff = "^0.2.1"
 types-beautifulsoup4 = "^4.12.0.20240229"
-=======
-freezegun = "1.5.1"
-requests-mock = "1.12.1"
-fakeredis = "^2.10.3"
-flake8 = "3.9.2"
-flake8-print = "4.0.1"
-mypy = "1.10.0"
-black = "23.12.1"
-click = "8.1.7"
-types-python-dateutil = "2.9.0.20240316"
-types-PyYAML = "6.0.12.20240311"
-types-pytz = "2022.7.1.2"
->>>>>>> cd8943a3
 types-bleach = "5.0.3.1"
 types-cachetools = "5.3.0.7"
-types-python-dateutil = "2.8.19.20240106"
+types-python-dateutil = "2.9.0.20240316"
 types-pytz = "2022.7.1.2"
 types-PyYAML = "6.0.12.20240311"
 types-redis = "4.6.0.20240425"
-<<<<<<< HEAD
-types-requests = "2.31.0.20240406"
-
+types-requests = "2.32.0.20240602"
 
 [tool.ruff]
 target-version = "py310"
@@ -139,9 +105,4 @@
 # Respect magic trailing commas.
 skip-magic-trailing-comma = false
 # Automatically detect the appropriate line ending.
-line-ending = "auto"
-=======
-types-requests = "2.32.0.20240602"
-beautifulsoup4 = "^4.12.3"
-types-beautifulsoup4 = "^4.12.0.20240229"
->>>>>>> cd8943a3
+line-ending = "auto"
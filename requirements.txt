--- conflicted
+++ resolved
@@ -15,10 +15,5 @@
 pypdf2==1.26.0
 
 # required by both api and admin
-<<<<<<< HEAD
-awscli==1.14.48
-boto3==1.6.3
-=======
 awscli==1.14.50
-boto3==1.6.1
->>>>>>> 9220db7d
+boto3==1.6.3
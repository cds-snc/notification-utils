"""
Python API client for GOV.UK Notify
"""
import re
import ast
from setuptools import setup, find_packages


_version_re = re.compile(r"__version__\s+=\s+(.*)")

with open("notifications_utils/version.py", "rb") as f:
    version = str(ast.literal_eval(_version_re.search(f.read().decode("utf-8")).group(1)))  # type: ignore

setup(
    name="notifications-utils",
    version=version,
    url="https://github.com/alphagov/notifications-utils",
    license="MIT",
    author="Government Digital Service",
    description="Shared python code for GOV.UK Notify.",
    long_description=__doc__,
    packages=find_packages(),
    include_package_data=True,
    install_requires=[
        "bleach==3.3.1",
        "cachetools==4.2.4",
        "mistune==0.8.4",
        "requests==2.28.1",
        "python-json-logger==2.0.4",
<<<<<<< HEAD
        "Flask==2.2.2",
        "orderedset==2.0.3",
        "markupsafe==2.1.1",
=======
        "Flask==2.0.3",
        "ordered-set==4.1.0",
        "markupsafe==2.0.1",
>>>>>>> 038dd39b
        "Jinja2>3.0.0",
        "statsd==3.3.0",
        "Flask-Redis==0.4.0",
        "PyYAML==5.4.1",
        "phonenumbers==8.13.0",
        "pytz==2021.3",
        "smartypants==2.0.1",
        "pypdf2==1.28.6",
        "py_w3c==0.3.1",
        # required by both api and admin
        "awscli==1.27.10",
        "boto3==1.26.10",
        "werkzeug==2.2.2",
        "itsdangerous==2.1.2",
    ],
)<|MERGE_RESOLUTION|>--- conflicted
+++ resolved
@@ -27,15 +27,9 @@
         "mistune==0.8.4",
         "requests==2.28.1",
         "python-json-logger==2.0.4",
-<<<<<<< HEAD
         "Flask==2.2.2",
-        "orderedset==2.0.3",
+        "ordered-set==4.1.0",
         "markupsafe==2.1.1",
-=======
-        "Flask==2.0.3",
-        "ordered-set==4.1.0",
-        "markupsafe==2.0.1",
->>>>>>> 038dd39b
         "Jinja2>3.0.0",
         "statsd==3.3.0",
         "Flask-Redis==0.4.0",

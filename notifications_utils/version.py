--- conflicted
+++ resolved
@@ -1,6 +1,3 @@
-<<<<<<< HEAD
+
 __version__ = "48.2.0"
-=======
-__version__ = "48.1.1"
->>>>>>> c3b96eca
 # GDS version '34.0.1'
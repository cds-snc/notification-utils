<<<<<<< HEAD
__version__ = '41.0.1'
=======
__version__ = '42.0.0'
>>>>>>> 0cd4a33a
# GDS version '34.0.1'<|MERGE_RESOLUTION|>--- conflicted
+++ resolved
@@ -1,6 +1,2 @@
-<<<<<<< HEAD
-__version__ = '41.0.1'
-=======
 __version__ = '42.0.0'
->>>>>>> 0cd4a33a
 # GDS version '34.0.1'
<<<<<<< HEAD
__version__ = "48.1.2"
=======
__version__ = "48.2.0"
>>>>>>> 15dc2915
# GDS version '34.0.1'<|MERGE_RESOLUTION|>--- conflicted
+++ resolved
@@ -1,6 +1,2 @@
-<<<<<<< HEAD
-__version__ = "48.1.2"
-=======
-__version__ = "48.2.0"
->>>>>>> 15dc2915
+__version__ = "48.2.1"
 # GDS version '34.0.1'
--- conflicted
+++ resolved
@@ -1,6 +1,2 @@
-<<<<<<< HEAD
-__version__ = "48.2.0"
-=======
-__version__ = "48.2.1"
->>>>>>> 837a3c2a
+__version__ = "48.3.0"
 # GDS version '34.0.1'
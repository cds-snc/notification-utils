--- conflicted
+++ resolved
@@ -1,6 +1,2 @@
-<<<<<<< HEAD
-__version__ = '34.0.10'
-# GDS version '33.2.8'
-=======
-__version__ = '33.2.9'
->>>>>>> 8f5eac55
+__version__ = '34.0.11'
+# GDS version '33.2.9'
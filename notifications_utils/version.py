<<<<<<< HEAD
__version__ = "49.2.0"
=======
__version__ = "50.0.0"
>>>>>>> 038dd39b
# GDS version '34.0.1'<|MERGE_RESOLUTION|>--- conflicted
+++ resolved
@@ -1,6 +1,2 @@
-<<<<<<< HEAD
-__version__ = "49.2.0"
-=======
 __version__ = "50.0.0"
->>>>>>> 038dd39b
 # GDS version '34.0.1'
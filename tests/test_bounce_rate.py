import datetime
import uuid
import pytest
from unittest.mock import Mock
import fakeredis
from freezegun import freeze_time

from notifications_utils.clients.redis.bounce_rate import (
    _current_timestamp_s,
    RedisBounceRate,
    hard_bounce_key,
    total_notifications_key,
)
from notifications_utils.clients.redis.redis_client import RedisClient


@pytest.fixture(scope="function")
def mocked_redis_pipeline():
    return Mock()


@pytest.fixture(scope="function")
def mocked_redis_client(app, mocked_redis_pipeline, mocker):
    app.config["REDIS_ENABLED"] = True
    app.config["BR_CRITICAL_PERCENTAGE"] = 0.1
    app.config["BR_WARNING_PERCENTAGE"] = 0.05
    return build_redis_client(app, mocked_redis_pipeline, mocker)


@pytest.fixture(scope="function")
def better_mocked_redis_client(app):
    app.config["REDIS_ENABLED"] = True
    redis_client = RedisClient()
    redis_client.redis_store = fakeredis.FakeStrictRedis(version=6)  # type: ignore
    redis_client.active = True
    return redis_client


def build_redis_client(app, mocked_redis_pipeline, mocker):
    redis_client = RedisClient()
    redis_client.init_app(app)
    return redis_client


@pytest.fixture(scope="function")
def mocked_bounce_rate_client(app, better_mocked_redis_client, mocker):
    return build_bounce_rate_client(mocker, better_mocked_redis_client)


@pytest.fixture(scope="function")
def better_mocked_bounce_rate_client(better_mocked_redis_client, mocker):
    return RedisBounceRate(better_mocked_redis_client)


@pytest.fixture(scope="function")
def mocked_seeded_data_hours():
    hour_delta = datetime.timedelta(hours=1)
    hours = [datetime.datetime.utcnow() - hour_delta]
    for i in range(23):
        hours.append(hours[i] - hour_delta)
    return hours


def build_bounce_rate_client(mocker, better_mocked_redis_client):
    bounce_rate_client = RedisBounceRate(better_mocked_redis_client)
    mocker.patch.object(bounce_rate_client._redis_client, "add_data_to_sorted_set")
    mocker.patch.object(bounce_rate_client._redis_client, "expire")
    return bounce_rate_client


@pytest.fixture(scope="function")
def mocked_service_id():
    return str(uuid.uuid4())


def mocked_notification_id():
    return str(uuid.uuid4())


class TestRedisBounceRate:
    @freeze_time("2001-01-01 12:00:00.000000")
    def test_set_hard_bounce(self, mocked_bounce_rate_client, mocked_service_id):
        notification_id = mocked_notification_id()
        mocked_bounce_rate_client.set_sliding_hard_bounce(mocked_service_id, notification_id)
        mocked_bounce_rate_client._redis_client.add_data_to_sorted_set.assert_called_with(
<<<<<<< HEAD
            hard_bounce_key(mocked_service_id), {_current_timestamp_s(): _current_timestamp_s()}
=======
            hard_bounce_key(mocked_service_id), {notification_id: _current_timestamp_ms()}
>>>>>>> 8c8be522
        )

    @freeze_time("2001-01-01 12:00:00.000000")
    def test_set_total_notifications(self, mocked_bounce_rate_client, mocked_service_id):
        notification_id = mocked_notification_id()
        mocked_bounce_rate_client.set_sliding_notifications(mocked_service_id, notification_id)
        mocked_bounce_rate_client._redis_client.add_data_to_sorted_set.assert_called_with(
<<<<<<< HEAD
            total_notifications_key(mocked_service_id), {_current_timestamp_s(): _current_timestamp_s()}
=======
            total_notifications_key(mocked_service_id), {notification_id: _current_timestamp_ms()}
>>>>>>> 8c8be522
        )

    @pytest.mark.parametrize(
        "total_bounces, total_notifications, expected_bounce_rate",
        [
            (10, 100, 0.1),
            (5, 100, 0.05),
            (5, 1000, 0.005),
            (5, 10000, 0.0005),
            (0, 100, 0),
            (40, 100, 0.4),
            (0, 0, 0),
            (0, 1, 0),
            (1, 1, 1.0),
        ],
    )
    def test_get_bounce_rate(
        self, better_mocked_bounce_rate_client, mocked_service_id, total_bounces, total_notifications, expected_bounce_rate
    ):

        better_mocked_bounce_rate_client.clear_bounce_rate_data(mocked_service_id)
        now = int(datetime.datetime.utcnow().timestamp())

        notification_data = [(mocked_notification_id(), now - n) for n in range(total_notifications)]
        bounce_data = [(mocked_notification_id(), now - n) for n in range(total_bounces)]

        better_mocked_bounce_rate_client.set_notifications_seeded(mocked_service_id, dict(notification_data))
        better_mocked_bounce_rate_client.set_hard_bounce_seeded(mocked_service_id, dict(bounce_data))

        bounce_rate = better_mocked_bounce_rate_client.get_bounce_rate(mocked_service_id)
        assert bounce_rate == expected_bounce_rate

    def test_set_total_hard_bounce_seeded(
        self,
        mocked_bounce_rate_client,
        mocked_service_id,
    ):
        seeded_data = {mocked_notification_id(): 12345, mocked_notification_id(): 12346}
        mocked_bounce_rate_client.set_hard_bounce_seeded(mocked_service_id, seeded_data)
        mocked_bounce_rate_client._redis_client.add_data_to_sorted_set.assert_called_with(
            hard_bounce_key(mocked_service_id), seeded_data
        )

    def test_set_total_notifications_seeded(self, mocked_bounce_rate_client, mocked_service_id):
        seeded_data = {mocked_notification_id(): 12345, mocked_notification_id(): 12346}
        mocked_bounce_rate_client.set_notifications_seeded(mocked_service_id, seeded_data)
        mocked_bounce_rate_client._redis_client.add_data_to_sorted_set.assert_called_with(
            total_notifications_key(mocked_service_id), seeded_data
        )

    def test_seeding_started_flag(self, better_mocked_bounce_rate_client, mocked_service_id):
        assert better_mocked_bounce_rate_client.get_seeding_started(mocked_service_id) is False
        better_mocked_bounce_rate_client.set_seeding_started(mocked_service_id)
        assert better_mocked_bounce_rate_client.get_seeding_started(mocked_service_id)

    def test_clear_bounce_rate_data(self, better_mocked_bounce_rate_client, mocked_service_id):
        better_mocked_bounce_rate_client.set_sliding_notifications(mocked_service_id, mocked_notification_id())
        better_mocked_bounce_rate_client.set_sliding_hard_bounce(mocked_service_id, mocked_notification_id())

        total_hard_bounces = better_mocked_bounce_rate_client._redis_client.get_length_of_sorted_set(
            hard_bounce_key(mocked_service_id), min_score=0, max_score="+inf"
        )
        assert total_hard_bounces == 1
        total_notifications = better_mocked_bounce_rate_client._redis_client.get_length_of_sorted_set(
            total_notifications_key(mocked_service_id), min_score=0, max_score="+inf"
        )
        assert total_notifications == 1

        better_mocked_bounce_rate_client.clear_bounce_rate_data(mocked_service_id)

        total_hard_bounces = better_mocked_bounce_rate_client._redis_client.get_length_of_sorted_set(
            hard_bounce_key(mocked_service_id), min_score=0, max_score="+inf"
        )
        assert total_hard_bounces == 0
        total_notifications = better_mocked_bounce_rate_client._redis_client.get_length_of_sorted_set(
            total_notifications_key(mocked_service_id), min_score=0, max_score="+inf"
        )
        assert total_notifications == 0

    @pytest.mark.parametrize(
        "total_bounces, total_notifications, expected_status, volume_threshold",
        [
            (10, 100, "critical", 75),
            (5, 100, "warning", 75),
            (0, 100, "normal", 75),
            (0, 0, "normal", 75),
            (0, 1, "normal", 75),
            (1, 1, "normal", 75),
        ],
    )
    def test_check_bounce_rate_critical(
        app,
        better_mocked_bounce_rate_client,
        mocked_service_id,
        total_bounces,
        total_notifications,
        expected_status,
        volume_threshold,
    ):
        better_mocked_bounce_rate_client._critical_threshold = 0.1
        better_mocked_bounce_rate_client._warning_threshold = 0.05
        better_mocked_bounce_rate_client.clear_bounce_rate_data(mocked_service_id)
        now = int(datetime.datetime.utcnow().timestamp())

        notification_data = [(mocked_notification_id(), now - n) for n in range(total_notifications)]
        bounce_data = [(mocked_notification_id(), now - n) for n in range(total_bounces)]

        better_mocked_bounce_rate_client.set_notifications_seeded(mocked_service_id, dict(notification_data))
        better_mocked_bounce_rate_client.set_hard_bounce_seeded(mocked_service_id, dict(bounce_data))

        bounce_status = better_mocked_bounce_rate_client.check_bounce_rate_status(
            mocked_service_id, volume_threshold=volume_threshold
        )
        assert bounce_status == expected_status<|MERGE_RESOLUTION|>--- conflicted
+++ resolved
@@ -83,11 +83,7 @@
         notification_id = mocked_notification_id()
         mocked_bounce_rate_client.set_sliding_hard_bounce(mocked_service_id, notification_id)
         mocked_bounce_rate_client._redis_client.add_data_to_sorted_set.assert_called_with(
-<<<<<<< HEAD
-            hard_bounce_key(mocked_service_id), {_current_timestamp_s(): _current_timestamp_s()}
-=======
-            hard_bounce_key(mocked_service_id), {notification_id: _current_timestamp_ms()}
->>>>>>> 8c8be522
+            hard_bounce_key(mocked_service_id), {notification_id: _current_timestamp_s()}
         )
 
     @freeze_time("2001-01-01 12:00:00.000000")
@@ -95,11 +91,7 @@
         notification_id = mocked_notification_id()
         mocked_bounce_rate_client.set_sliding_notifications(mocked_service_id, notification_id)
         mocked_bounce_rate_client._redis_client.add_data_to_sorted_set.assert_called_with(
-<<<<<<< HEAD
-            total_notifications_key(mocked_service_id), {_current_timestamp_s(): _current_timestamp_s()}
-=======
-            total_notifications_key(mocked_service_id), {notification_id: _current_timestamp_ms()}
->>>>>>> 8c8be522
+            total_notifications_key(mocked_service_id), {notification_id: _current_timestamp_s()}
         )
 
     @pytest.mark.parametrize(

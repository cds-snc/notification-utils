--- conflicted
+++ resolved
@@ -99,14 +99,8 @@
         [
             (10, 100, 0.1),
             (5, 100, 0.05),
-<<<<<<< HEAD
-            (5, 1000, 0.01),  # inexact b/c we are rounding to 2 decimal places
-            (5, 10000, 0.0),  # inexact b/c we are rounding to 2 decimal places
-=======
             (5, 1000, 0.005),
             (5, 10000, 0.0005),
-            (5, 100000, 0.00005),
->>>>>>> 7e42d878
             (0, 100, 0),
             (40, 100, 0.4),
             (0, 0, 0),
